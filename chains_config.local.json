--- conflicted
+++ resolved
@@ -56,13 +56,8 @@
         "batch_size": 100,
         "block_delay": 2,
         "loop_sleep_duration": 10,
-<<<<<<< HEAD
         "sync_threshold_blocks": 100,
-        "registry_contract_address": "0x7D48195F9b04ef4001B23b012411cb2E20ca86A8",
-=======
-        "sync_threshold_blocks": 10,
         "registry_contract_address": "0x580F57c1668d9272aE54168f630cc84b10ec65F7",
->>>>>>> e6569ae9
         "last_processed_block": 365565682
     }
 }